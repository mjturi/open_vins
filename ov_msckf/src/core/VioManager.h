--- conflicted
+++ resolved
@@ -32,28 +32,6 @@
 #include <string>
 
 #include "VioManagerOptions.h"
-<<<<<<< HEAD
-#include "cam/CamBase.h"
-#include "cam/CamEqui.h"
-#include "cam/CamRadtan.h"
-#include "init/InertialInitializer.h"
-#include "state/Propagator.h"
-#include "state/State.h"
-#include "state/StateHelper.h"
-#include "track/TrackAruco.h"
-#include "track/TrackDescriptor.h"
-#include "track/TrackKLT.h"
-#include "track/TrackSIM.h"
-#include "types/Landmark.h"
-#include "types/LandmarkRepresentation.h"
-#include "update/UpdaterMSCKF.h"
-#include "update/UpdaterSLAM.h"
-#include "update/UpdaterZeroVelocity.h"
-#include "utils/opencv_lambda_body.h"
-#include "utils/print.h"
-#include "utils/sensor_data.h"
-=======
->>>>>>> bd14eced
 
 namespace ov_core {
 struct ImuData;
@@ -82,7 +60,6 @@
  * If we have measurements to propagate or update with, this class will call on our state to do that.
  */
 class VioManager {
-<<<<<<< HEAD
    public:
     /**
      * @brief Default constructor, will load all configuration variables
@@ -91,34 +68,16 @@
     VioManager(VioManagerOptions &params_);
 
     /**
+     * @brief Feed function for camera measurements
+     * @param message Contains our timestamp, images, and camera ids
+     */
+    void feed_measurement_camera(const ov_core::CameraData &message) { track_image_and_update(message); }
+    
+    /**
      * @brief Feed function for inertial data
      * @param message Contains our timestamp and inertial information
      */
-    void feed_measurement_imu(const ov_core::ImuData &message) {
-        // Get the oldest camera timestamp that we can remove IMU measurements before
-        // Then push back to our propagator and pass the IMU time we can delete up to
-        double oldest_time = trackFEATS->get_feature_database()->get_oldest_timestamp();
-        if (oldest_time != -1) {
-            oldest_time += params.calib_camimu_dt;
-        }
-        propagator->feed_imu(message, oldest_time);
-
-        // Push back to our initializer
-        if (!is_initialized_vio) {
-            initializer->feed_imu(message, oldest_time);
-        }
-
-        // Push back to the zero velocity updater if we have it
-        if (is_initialized_vio && updaterZUPT != nullptr) {
-            updaterZUPT->feed_imu(message, oldest_time);
-        }
-    }
-
-    /**
-     * @brief Feed function for camera measurements
-     * @param message Contains our timestamp, images, and camera ids
-     */
-    void feed_measurement_camera(const ov_core::CameraData &message) { track_image_and_update(message); }
+    void feed_measurement_imu(const ov_core::ImuData &message);
 
     /**
      * @brief Feed function for a synchronized simulated cameras
@@ -133,89 +92,13 @@
      * @brief Given a state, this will initialize our IMU state.
      * @param imustate State in the MSCKF ordering: [time(sec),q_GtoI,p_IinG,v_IinG,b_gyro,b_accel]
      */
-    void initialize_with_gt(Eigen::Matrix<double, 17, 1> imustate) {
-        // Initialize the system
-        state->_imu->set_value(imustate.block(1, 0, 16, 1));
-        state->_imu->set_fej(imustate.block(1, 0, 16, 1));
-
-        // Fix the global yaw and position gauge freedoms
-        // TODO: Why does this break out simulation consistency metrics?
-        std::vector<std::shared_ptr<ov_type::Type>> order = {state->_imu};
-        Eigen::MatrixXd Cov = 1e-4 * Eigen::MatrixXd::Identity(state->_imu->size(), state->_imu->size());
-        // Cov.block(state->_imu->v()->id(), state->_imu->v()->id(), 3, 3) *= 10;
-        // Cov(state->_imu->q()->id() + 2, state->_imu->q()->id() + 2) = 0.0;
-        // Cov.block(state->_imu->p()->id(), state->_imu->p()->id(), 3, 3).setZero();
-        // Cov.block(state->_imu->q()->id(), state->_imu->q()->id(), 3, 3) =
-        //     state->_imu->Rot() * Cov.block(state->_imu->q()->id(), state->_imu->q()->id(), 3, 3) * state->_imu->Rot().transpose();
-        StateHelper::set_initial_covariance(state, Cov, order);
-
-        // Set the state time
-        state->_timestamp = imustate(0, 0);
-        startup_time = imustate(0, 0);
-        is_initialized_vio = true;
-
-        // Cleanup any features older then the initialization time
-        trackFEATS->get_feature_database()->cleanup_measurements(state->_timestamp);
-        if (trackARUCO != nullptr) {
-            trackARUCO->get_feature_database()->cleanup_measurements(state->_timestamp);
-        }
-
-        // Print what we init'ed with
-        PRINT_DEBUG(GREEN "[INIT]: INITIALIZED FROM GROUNDTRUTH FILE!!!!!\n" RESET);
-        PRINT_DEBUG(GREEN "[INIT]: orientation = %.4f, %.4f, %.4f, %.4f\n" RESET, state->_imu->quat()(0), state->_imu->quat()(1),
-                    state->_imu->quat()(2), state->_imu->quat()(3));
-        PRINT_DEBUG(GREEN "[INIT]: bias gyro = %.4f, %.4f, %.4f\n" RESET, state->_imu->bias_g()(0), state->_imu->bias_g()(1),
-                    state->_imu->bias_g()(2));
-        PRINT_DEBUG(GREEN "[INIT]: velocity = %.4f, %.4f, %.4f\n" RESET, state->_imu->vel()(0), state->_imu->vel()(1), state->_imu->vel()(2));
-        PRINT_DEBUG(GREEN "[INIT]: bias accel = %.4f, %.4f, %.4f\n" RESET, state->_imu->bias_a()(0), state->_imu->bias_a()(1),
-                    state->_imu->bias_a()(2));
-        PRINT_DEBUG(GREEN "[INIT]: position = %.4f, %.4f, %.4f\n" RESET, state->_imu->pos()(0), state->_imu->pos()(1), state->_imu->pos()(2));
-    }
-
-    /// If we are initialized or not
-    bool initialized() { return is_initialized_vio; }
+    void initialize_with_gt(Eigen::Matrix<double, 17, 1> imustate);
 
     /// Timestamp that the system was initialized at
     double initialized_time() { return startup_time; }
 
     /// Accessor for current system parameters
     VioManagerOptions get_params() { return params; }
-=======
-
-public:
-  /**
-   * @brief Default constructor, will load all configuration variables
-   * @param params_ Parameters loaded from either ROS or CMDLINE
-   */
-  VioManager(VioManagerOptions &params_);
-
-  /**
-   * @brief Feed function for inertial data
-   * @param message Contains our timestamp and inertial information
-   */
-  void feed_measurement_imu(const ov_core::ImuData &message);
-
-  /**
-   * @brief Feed function for camera measurements
-   * @param message Contains our timestamp, images, and camera ids
-   */
-  void feed_measurement_camera(const ov_core::CameraData &message) { track_image_and_update(message); }
-
-  /**
-   * @brief Feed function for a synchronized simulated cameras
-   * @param timestamp Time that this image was collected
-   * @param camids Camera ids that we have simulated measurements for
-   * @param feats Raw uv simulated measurements
-   */
-  void feed_measurement_simulation(double timestamp, const std::vector<int> &camids,
-                                   const std::vector<std::vector<std::pair<size_t, Eigen::VectorXf>>> &feats);
-
-  /**
-   * @brief Given a state, this will initialize our IMU state.
-   * @param imustate State in the MSCKF ordering: [time(sec),q_GtoI,p_IinG,v_IinG,b_gyro,b_accel]
-   */
-  void initialize_with_gt(Eigen::Matrix<double, 17, 1> imustate);
->>>>>>> bd14eced
 
     /// Accessor to get the current state
     std::shared_ptr<State> get_state() { return state; }
@@ -236,7 +119,6 @@
 
         trackFEATS->return_active_pix_locs(highlighted_ids, &pixel_loc_feats);
 
-<<<<<<< HEAD
         // SLAM features are now in the vector, just need to append (INSTATE, MSCKF LOC) now
         for (const auto &loc : MSCKF_locs) {
             pixel_features pf;
@@ -249,95 +131,47 @@
         return pixel_loc_feats;
     }
 
-    /// Get a nice visualization image of what tracks we have
-    cv::Mat get_historical_viz_image() {
-        // Build an id-list of what features we should highlight (i.e. SLAM)
-        std::vector<size_t> highlighted_ids;
-        for (const auto &feat : state->_features_SLAM) {
-            highlighted_ids.push_back(feat.first);
-        }
-
-        // Text we will overlay if needed
-        std::string overlay = (did_zupt_update) ? "zvupt" : "";
-        overlay = (!is_initialized_vio) ? "init" : overlay;
-
-        // if our overlay is empty here, we are running good
-        // thus, just need to get our states current pos, probably at the current ts of this image but for now just active state's pose
-        if (overlay == "") {
-            // std::string var = "sometext" + std::to_string(somevar) + "sometext" + std::to_string(somevar);
-            Eigen::Matrix<double, 3, 1> dx = state->_imu->pos();  // - state->_clones_IMU.at(timelastupdate)->pos();
-            overlay = "X: " + std::to_string(dx(0)) + ", Y: " + std::to_string(dx(1)) + ", Z: " + std::to_string(dx(2));
-            // fprintf(stderr, "overlay text is: %s\n", overlay.c_str());
-        }
-
-        // Get the current active tracks
-        cv::Mat img_history;
-        trackFEATS->display_history(img_history, 255, 255, 0, 255, 255, 255, highlighted_ids, overlay);
-        if (trackARUCO != nullptr) {
-            trackARUCO->display_history(img_history, 0, 255, 255, 255, 255, 255, highlighted_ids, overlay);
-            // trackARUCO->display_active(img_history, 0, 255, 255, 255, 255, 255, overlay);
-        }
-
-        // Finally return the image
-        return img_history;
-    }
-
-    /// Returns 3d features used in the last update in global frame
-    std::vector<Eigen::Vector3d> get_good_features_MSCKF() { return good_features_MSCKF; }
-
-    /// Returns 3d SLAM features in the global frame
-    std::vector<Eigen::Vector3d> get_features_SLAM() {
-        std::vector<Eigen::Vector3d> slam_feats;
-        for (auto &f : state->_features_SLAM) {
-            if ((int)f.first <= 4 * state->_options.max_aruco_features)
-                continue;
-            if (ov_type::LandmarkRepresentation::is_relative_representation(f.second->_feat_representation)) {
-                // Assert that we have an anchor pose for this feature
-                assert(f.second->_anchor_cam_id != -1);
-                // Get calibration for our anchor camera
-                Eigen::Matrix<double, 3, 3> R_ItoC = state->_calib_IMUtoCAM.at(f.second->_anchor_cam_id)->Rot();
-                Eigen::Matrix<double, 3, 1> p_IinC = state->_calib_IMUtoCAM.at(f.second->_anchor_cam_id)->pos();
-                // Anchor pose orientation and position
-                Eigen::Matrix<double, 3, 3> R_GtoI = state->_clones_IMU.at(f.second->_anchor_clone_timestamp)->Rot();
-                Eigen::Matrix<double, 3, 1> p_IinG = state->_clones_IMU.at(f.second->_anchor_clone_timestamp)->pos();
-                // Feature in the global frame
-                slam_feats.push_back(R_GtoI.transpose() * R_ItoC.transpose() * (f.second->get_xyz(false) - p_IinC) + p_IinG);
-            } else {
-                slam_feats.push_back(f.second->get_xyz(false));
-            }
-        }
-        return slam_feats;
-    }
-
-    /// Returns 3d ARUCO features in the global frame
-    std::vector<Eigen::Vector3d> get_features_ARUCO() {
-        std::vector<Eigen::Vector3d> aruco_feats;
-        for (auto &f : state->_features_SLAM) {
-            if ((int)f.first > 4 * state->_options.max_aruco_features)
-                continue;
-            if (ov_type::LandmarkRepresentation::is_relative_representation(f.second->_feat_representation)) {
-                // Assert that we have an anchor pose for this feature
-                assert(f.second->_anchor_cam_id != -1);
-                // Get calibration for our anchor camera
-                Eigen::Matrix<double, 3, 3> R_ItoC = state->_calib_IMUtoCAM.at(f.second->_anchor_cam_id)->Rot();
-                Eigen::Matrix<double, 3, 1> p_IinC = state->_calib_IMUtoCAM.at(f.second->_anchor_cam_id)->pos();
-                // Anchor pose orientation and position
-                Eigen::Matrix<double, 3, 3> R_GtoI = state->_clones_IMU.at(f.second->_anchor_clone_timestamp)->Rot();
-                Eigen::Matrix<double, 3, 1> p_IinG = state->_clones_IMU.at(f.second->_anchor_clone_timestamp)->pos();
-                // Feature in the global frame
-                aruco_feats.push_back(R_GtoI.transpose() * R_ItoC.transpose() * (f.second->get_xyz(false) - p_IinC) + p_IinG);
-            } else {
-                aruco_feats.push_back(f.second->get_xyz(false));
-            }
-        }
-        return aruco_feats;
-    }
-
-    /// Return the image used when projecting the active tracks
-    void get_active_image(double &timestamp, cv::Mat &image) {
-        timestamp = active_tracks_time;
-        image = active_image;
-    }
+  /// Returns 3d SLAM features in the global frame
+  std::vector<Eigen::Vector3d> get_features_SLAM() {
+      std::vector<Eigen::Vector3d> slam_feats;
+      for (auto &f : state->_features_SLAM) {
+          if ((int)f.first <= 4 * state->_options.max_aruco_features)
+              continue;
+          if (ov_type::LandmarkRepresentation::is_relative_representation(f.second->_feat_representation)) {
+              // Assert that we have an anchor pose for this feature
+              assert(f.second->_anchor_cam_id != -1);
+              // Get calibration for our anchor camera
+              Eigen::Matrix<double, 3, 3> R_ItoC = state->_calib_IMUtoCAM.at(f.second->_anchor_cam_id)->Rot();
+              Eigen::Matrix<double, 3, 1> p_IinC = state->_calib_IMUtoCAM.at(f.second->_anchor_cam_id)->pos();
+              // Anchor pose orientation and position
+              Eigen::Matrix<double, 3, 3> R_GtoI = state->_clones_IMU.at(f.second->_anchor_clone_timestamp)->Rot();
+              Eigen::Matrix<double, 3, 1> p_IinG = state->_clones_IMU.at(f.second->_anchor_clone_timestamp)->pos();
+              // Feature in the global frame
+              slam_feats.push_back(R_GtoI.transpose() * R_ItoC.transpose() * (f.second->get_xyz(false) - p_IinC) + p_IinG);
+          } else {
+              slam_feats.push_back(f.second->get_xyz(false));
+          }
+      }
+      return slam_feats;
+  }
+
+  /// Get a nice visualization image of what tracks we have
+  cv::Mat get_historical_viz_image();
+
+  /// Returns 3d SLAM features in the global frame
+  std::vector<Eigen::Vector3d> get_features_SLAM();
+
+  /// Returns 3d ARUCO features in the global frame
+  std::vector<Eigen::Vector3d> get_features_ARUCO();
+
+  /// Returns 3d features used in the last update in global frame
+  std::vector<Eigen::Vector3d> get_good_features_MSCKF() { return good_features_MSCKF; }
+
+  /// Return the image used when projecting the active tracks
+  void get_active_image(double &timestamp, cv::Mat &image) {
+    timestamp = active_tracks_time;
+    image = active_image;
+  }
 
     /// Returns active tracked features in the current frame
     void get_active_tracks(double &timestamp, std::unordered_map<size_t, Eigen::Vector3d> &feat_posinG,
@@ -456,141 +290,6 @@
     std::unordered_map<size_t, Eigen::Vector3d> active_tracks_posinG;
     std::unordered_map<size_t, Eigen::Vector3d> active_tracks_uvd;
     cv::Mat active_image;
-=======
-  /// Get a nice visualization image of what tracks we have
-  cv::Mat get_historical_viz_image();
-
-  /// Returns 3d SLAM features in the global frame
-  std::vector<Eigen::Vector3d> get_features_SLAM();
-
-  /// Returns 3d ARUCO features in the global frame
-  std::vector<Eigen::Vector3d> get_features_ARUCO();
-
-  /// Returns 3d features used in the last update in global frame
-  std::vector<Eigen::Vector3d> get_good_features_MSCKF() { return good_features_MSCKF; }
-
-  /// Return the image used when projecting the active tracks
-  void get_active_image(double &timestamp, cv::Mat &image) {
-    timestamp = active_tracks_time;
-    image = active_image;
-  }
-
-  /// Returns active tracked features in the current frame
-  void get_active_tracks(double &timestamp, std::unordered_map<size_t, Eigen::Vector3d> &feat_posinG,
-                         std::unordered_map<size_t, Eigen::Vector3d> &feat_tracks_uvd) {
-    timestamp = active_tracks_time;
-    feat_posinG = active_tracks_posinG;
-    feat_tracks_uvd = active_tracks_uvd;
-  }
-
-protected:
-  /**
-   * @brief Given a new set of camera images, this will track them.
-   *
-   * If we are having stereo tracking, we should call stereo tracking functions.
-   * Otherwise we will try to track on each of the images passed.
-   *
-   * @param message Contains our timestamp, images, and camera ids
-   */
-  void track_image_and_update(const ov_core::CameraData &message);
-
-  /**
-   * @brief This will do the propagation and feature updates to the state
-   * @param message Contains our timestamp, images, and camera ids
-   */
-  void do_feature_propagate_update(const ov_core::CameraData &message);
-
-  /**
-   * @brief This function will try to initialize the state.
-   *
-   * This should call on our initializer and try to init the state.
-   * In the future we should call the structure-from-motion code from here.
-   * This function could also be repurposed to re-initialize the system after failure.
-   *
-   * @param message Contains our timestamp, images, and camera ids
-   * @return True if we have successfully initialized
-   */
-  bool try_to_initialize(const ov_core::CameraData &message);
-
-  /**
-   * @brief This function will will re-triangulate all features in the current frame
-   *
-   * For all features that are currently being tracked by the system, this will re-triangulate them.
-   * This is useful for downstream applications which need the current pointcloud of points (e.g. loop closure).
-   * This will try to triangulate *all* points, not just ones that have been used in the update.
-   *
-   * @param message Contains our timestamp, images, and camera ids
-   */
-  void retriangulate_active_tracks(const ov_core::CameraData &message);
-
-  /// Manager parameters
-  VioManagerOptions params;
-
-  /// Our master state object :D
-  std::shared_ptr<State> state;
-
-  /// Propagator of our state
-  std::shared_ptr<Propagator> propagator;
-
-  /// Complete history of our feature tracks
-  std::shared_ptr<ov_core::FeatureDatabase> trackDATABASE;
-
-  /// Our sparse feature tracker (klt or descriptor)
-  std::shared_ptr<ov_core::TrackBase> trackFEATS;
-
-  /// Our aruoc tracker
-  std::shared_ptr<ov_core::TrackBase> trackARUCO;
-
-  /// State initializer
-  std::shared_ptr<ov_init::InertialInitializer> initializer;
-
-  /// Boolean if we are initialized or not
-  bool is_initialized_vio = false;
-
-  /// Our MSCKF feature updater
-  std::shared_ptr<UpdaterMSCKF> updaterMSCKF;
-
-  /// Our SLAM/ARUCO feature updater
-  std::shared_ptr<UpdaterSLAM> updaterSLAM;
-
-  /// Our zero velocity tracker
-  std::shared_ptr<UpdaterZeroVelocity> updaterZUPT;
-
-  /// This is the queue of measurement times that have come in since we starting doing initialization
-  /// After we initialize, we will want to prop & update to the latest timestamp quickly
-  std::vector<double> camera_queue_init;
-  std::mutex camera_queue_init_mtx;
-
-  // Timing statistic file and variables
-  std::ofstream of_statistics;
-  boost::posix_time::ptime rT1, rT2, rT3, rT4, rT5, rT6, rT7;
-
-  // Track how much distance we have traveled
-  double timelastupdate = -1;
-  double distance = 0;
-
-  // Startup time of the filter
-  double startup_time = -1;
-
-  // Threads and their atomics
-  std::atomic<bool> thread_init_running, thread_init_success;
-
-  // If we did a zero velocity update
-  bool did_zupt_update = false;
-  bool has_moved_since_zupt = false;
-
-  // Good features that where used in the last update (used in visualization)
-  std::vector<Eigen::Vector3d> good_features_MSCKF;
-
-  /// Feature initializer used to triangulate all active tracks
-  std::shared_ptr<ov_core::FeatureInitializer> active_tracks_initializer;
-
-  // Re-triangulated features 3d positions seen from the current frame (used in visualization)
-  double active_tracks_time = -1;
-  std::unordered_map<size_t, Eigen::Vector3d> active_tracks_posinG;
-  std::unordered_map<size_t, Eigen::Vector3d> active_tracks_uvd;
-  cv::Mat active_image;
->>>>>>> bd14eced
 };
 
 }  // namespace ov_msckf

--- conflicted
+++ resolved
@@ -89,60 +89,6 @@
 # Make binary files!
 ##################################################
 
-<<<<<<< HEAD
-if (catkin_FOUND AND ENABLE_ROS)
-
-    add_executable(ros1_serial_msckf src/ros1_serial_msckf.cpp)
-    target_link_libraries(ros1_serial_msckf ov_msckf_lib ${thirdparty_libraries})
-    install(TARGETS ros1_serial_msckf
-            ARCHIVE DESTINATION ${CATKIN_PACKAGE_LIB_DESTINATION}
-            LIBRARY DESTINATION ${CATKIN_PACKAGE_LIB_DESTINATION}
-            RUNTIME DESTINATION ${CATKIN_PACKAGE_BIN_DESTINATION}
-            )
-
-    add_executable(run_subscribe_msckf src/run_subscribe_msckf.cpp)
-    target_link_libraries(run_subscribe_msckf ov_msckf_lib ${thirdparty_libraries})
-    install(TARGETS run_subscribe_msckf
-            ARCHIVE DESTINATION ${CATKIN_PACKAGE_LIB_DESTINATION}
-            LIBRARY DESTINATION ${CATKIN_PACKAGE_LIB_DESTINATION}
-            RUNTIME DESTINATION ${CATKIN_PACKAGE_BIN_DESTINATION}
-            )
-
-endif ()
-
-add_executable(run_simulation src/run_simulation.cpp)
-target_link_libraries(run_simulation ov_msckf_lib ${thirdparty_libraries})
-install(TARGETS run_simulation
-        ARCHIVE DESTINATION ${CATKIN_PACKAGE_LIB_DESTINATION}
-        LIBRARY DESTINATION ${CATKIN_PACKAGE_LIB_DESTINATION}
-        RUNTIME DESTINATION ${CATKIN_PACKAGE_BIN_DESTINATION}
-        )
-
-add_executable(test_sim_meas src/test_sim_meas.cpp)
-target_link_libraries(test_sim_meas ov_msckf_lib ${thirdparty_libraries})
-install(TARGETS test_sim_meas
-        ARCHIVE DESTINATION ${CATKIN_PACKAGE_LIB_DESTINATION}
-        LIBRARY DESTINATION ${CATKIN_PACKAGE_LIB_DESTINATION}
-        RUNTIME DESTINATION ${CATKIN_PACKAGE_BIN_DESTINATION}
-        )
-
-add_executable(test_sim_repeat src/test_sim_repeat.cpp)
-target_link_libraries(test_sim_repeat ov_msckf_lib ${thirdparty_libraries})
-install(TARGETS test_sim_repeat
-        ARCHIVE DESTINATION ${CATKIN_PACKAGE_LIB_DESTINATION}
-        LIBRARY DESTINATION ${CATKIN_PACKAGE_LIB_DESTINATION}
-        RUNTIME DESTINATION ${CATKIN_PACKAGE_BIN_DESTINATION}
-        )
-
-
-##################################################
-# Launch files!
-##################################################
-
-install(DIRECTORY launch/
-        DESTINATION ${CATKIN_PACKAGE_SHARE_DESTINATION}/launch
-        )
-=======
 # if (catkin_FOUND AND ENABLE_ROS)
 
 #     add_executable(ros1_serial_msckf src/ros1_serial_msckf.cpp)
@@ -195,7 +141,6 @@
 # install(DIRECTORY launch/
 #         DESTINATION ${CATKIN_PACKAGE_SHARE_DESTINATION}/launch
 # )
->>>>>>> 26dae1b3
 
 
 
